--- conflicted
+++ resolved
@@ -44,8 +44,7 @@
     /// \param maxsize Maximal size of queue
     ///
     /////////////////////////////////////////////////////////
-<<<<<<< HEAD
-    pq_overflow_heap(memory_size_type maxsize);
+    pq_overflow_heap(memory_size_type maxsize, Comparator c=Comparator());
 
     /////////////////////////////////////////////////////////
     ///
@@ -53,9 +52,6 @@
     ///
     /////////////////////////////////////////////////////////
     ~pq_overflow_heap();
-=======
-    pq_overflow_heap(TPIE_OS_SIZE_T maxsize, Comparator c=Comparator());
->>>>>>> 6f0d17db
 
     /////////////////////////////////////////////////////////
     ///
@@ -143,17 +139,9 @@
     void sorted_pop();
 
 private:
-<<<<<<< HEAD
-    Comparator comp_;
-    pq_internal_heap<T, Comparator>* h;
-    memory_size_type maxsize;
-    T dummy;
-=======
     Comparator comp;
 	internal_priority_queue<T, Comparator> h;
     TPIE_OS_SIZE_T maxsize;
-    //T dummy;
->>>>>>> 6f0d17db
 };
 	
 	template<typename T, typename Comparator>
