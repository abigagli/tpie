--- conflicted
+++ resolved
@@ -40,16 +40,11 @@
 }
 
 inline void posix::read_i(void * data, memory_size_type size) {
-<<<<<<< HEAD
-	if (::read(m_fd, data, size) != (memory_offset_type)size) throw_errno();
-	increment_bytes_read(size);
-=======
 	memory_offset_type bytesRead = ::read(m_fd, data, size);
 	if (bytesRead == -1)
 		throw_errno();
 	if (bytesRead != static_cast<memory_offset_type>(size))
 		throw io_exception("Wrong number of bytes read");
->>>>>>> a6b69d0a
 }
 
 inline void posix::write_i(const void * data, memory_size_type size) {
