// -*- mode: c++; tab-width: 4; indent-tabs-mode: t; c-file-style: "stroustrup"; -*-
// vi:set ts=4 sts=4 sw=4 noet :
// Copyright 2008, The TPIE development team
// 
// This file is part of TPIE.
// 
// TPIE is free software: you can redistribute it and/or modify it under
// the terms of the GNU Lesser General Public License as published by the
// Free Software Foundation, either version 3 of the License, or (at your
// option) any later version.
// 
// TPIE is distributed in the hope that it will be useful, but WITHOUT ANY
// WARRANTY; without even the implied warranty of MERCHANTABILITY or
// FITNESS FOR A PARTICULAR PURPOSE.  See the GNU Lesser General Public
// License for more details.
// 
// You should have received a copy of the GNU Lesser General Public License
// along with TPIE.  If not, see <http://www.gnu.org/licenses/>

#include <tpie/portability.h>

#include <tpie/progress_indicator_arrow.h>

#include "app_config.h"        
#include "parse_args.h"

// Get the AMI_stack definition.
#include <tpie/stack.h>

using namespace tpie;

struct options app_opts[] = {
    { 0, NULL, NULL, NULL, 0 }
};

void parse_app_opts(int /* idx */, char* /* opt_arg */) {
}

int main(int argc, char **argv)
{
    progress_indicator_arrow* pi = new progress_indicator_arrow("Title","Desc",0,100,1);

    parse_args(argc, argv, app_opts, parse_app_opts);

    if (verbose) {
	std::cout << "test_size = " << test_size << "." << std::endl;
	std::cout << "test_mm_size = " << static_cast<TPIE_OS_OUTPUT_SIZE_T>(test_mm_size) << "." << std::endl;
	std::cout << "random_seed = " << random_seed << "." << std::endl;
    } else {
	std::cout << test_size << ' ' << static_cast<TPIE_OS_OUTPUT_SIZE_T>(test_mm_size) << ' ' << random_seed;
    }
    
    // Set the amount of main memory:
    MM_manager.set_memory_limit(test_mm_size);

    ami::stack<stream_offset_type> stack;

    pi->set_percentage_range(0,test_size);
    pi->set_description("Push");

    // Push values.
    stream_offset_type ii;
    for (ii = test_size; ii--; ) {
	pi->step_percentage();
	stack.push(ii);
    }
    pi->done("Done");

    if (verbose) {
	std::cout << "Stack size = " << stack.size() << std::endl;
    }
    
    // Pop them all off.
<<<<<<< HEAD
    const stream_offset_type *jj;
    stream_offset_type last;
    stream_offset_type read = 0;
=======
    const TPIE_OS_OFFSET *jj;
    TPIE_OS_OFFSET last;
    TPIE_OS_OFFSET read = 0;
>>>>>>> b917897d
    stack.pop(&jj);
    last = *jj;
    
    pi->set_description("Pop ");
    pi->reset();
    read++;
    pi->step_percentage();
    while(!stack.is_empty()) {
	ami::err ae = stack.pop(&jj);
	if(ae != ami::NO_ERROR) {
	    std::cout << "Error from stack received" << std::endl;
	}
	read++;
	pi->step_percentage();
	if(*jj != ++last) {
	    std::cout << std::endl << "Error in output: " << *jj << "!=" << last  << std::endl;
	}
    }
    pi->done("Done");
    if(read != test_size) {
	std::cout << "Error: Wrong amount of elements read, got: " << read << " expected: "<<test_size << std::endl;
    }

    if (verbose) {
        std::cout << "Stack size = " << stack.size() << std::endl;
    }
    
    return 0;
}<|MERGE_RESOLUTION|>--- conflicted
+++ resolved
@@ -71,15 +71,10 @@
     }
     
     // Pop them all off.
-<<<<<<< HEAD
     const stream_offset_type *jj;
     stream_offset_type last;
     stream_offset_type read = 0;
-=======
-    const TPIE_OS_OFFSET *jj;
-    TPIE_OS_OFFSET last;
-    TPIE_OS_OFFSET read = 0;
->>>>>>> b917897d
+
     stack.pop(&jj);
     last = *jj;
     
