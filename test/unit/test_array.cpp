--- conflicted
+++ resolved
@@ -187,15 +187,12 @@
 		return iterator_test()?EXIT_SUCCESS:EXIT_FAILURE;
 	else if (test == "memory") 
 		return array_memory_test()()?EXIT_SUCCESS:EXIT_FAILURE;
-<<<<<<< HEAD
-=======
 	else if (test == "bit_basic")
 		return basic_bool_test()?EXIT_SUCCESS:EXIT_FAILURE;
 	else if (test == "bit_iterators") 
 		return iterator_bool_test()?EXIT_SUCCESS:EXIT_FAILURE;
 	else if (test == "bit_memory") 
 		return array_bool_memory_test()()?EXIT_SUCCESS:EXIT_FAILURE;
->>>>>>> 6f0d17db
 
 	return EXIT_FAILURE;
 }