--- conflicted
+++ resolved
@@ -23,15 +23,6 @@
 
 using namespace tpie;
 
-<<<<<<< HEAD
-bool basic_test() {
-	internal_vector<int> s(52);
-	for(int i=0; i < 52; ++i)
-		s.push_back((i * 104729) % 2251);
-	for(int i=51; i >= 0; --i) {
-		if (s.size() != (size_t)i+1) return false;
-		if (s.back() != ((int)i * 104729) % 2251) return false;
-=======
 int item(size_t i) {
 	return (static_cast<int>(i) * 104729) % 2251;
 }
@@ -45,7 +36,6 @@
 			return false;
 		if (s.back() != item(i))
 			return false;
->>>>>>> a6b69d0a
 		s.pop_back();
 	}
 	if (!s.empty()) return false;
@@ -67,24 +57,10 @@
 };
 
 int main(int argc, char **argv) {
-<<<<<<< HEAD
 	return tpie::tests(argc, argv)
-		.test(basic_test, "basic")
+		.test(basic_test, "basic", "size", 52)
+		.test(basic_test, "medium", "size", 1000000)
+		.test(basic_test, "large", "size", 100000000)
 		.test(vector_memory_test(), "memory");
-=======
-	tpie_initer _;
-
-	if(argc != 2) return 1;
-	std::string test(argv[1]);
-	if (test == "basic")
-		return basic_test()?EXIT_SUCCESS:EXIT_FAILURE;
-	else if (test == "medium")
-		return basic_test(1000000)?EXIT_SUCCESS:EXIT_FAILURE;
-	else if (test == "large")
-		return basic_test(100000000)?EXIT_SUCCESS:EXIT_FAILURE;
-	else if (test == "memory") 
-		return vector_memory_test()()?EXIT_SUCCESS:EXIT_FAILURE;
-	return EXIT_FAILURE;
->>>>>>> a6b69d0a
 }
 
